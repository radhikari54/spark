--- conflicted
+++ resolved
@@ -142,24 +142,12 @@
   // Default before function for any streaming test suite. Override this
   // if you want to add your stuff to "before" (i.e., don't call before { } )
   def beforeFunction() {
-    //if (useManualClock) {
-    //  System.setProperty(
-    //    "spark.streaming.clock",
-    //    "org.apache.spark.streaming.util.ManualClock"
-    //  )
-    //} else {
-    //  System.clearProperty("spark.streaming.clock")
-    //}
     if (useManualClock) {
-<<<<<<< HEAD
       logInfo("Using manual clock")
-      System.setProperty("spark.streaming.clock", "org.apache.spark.streaming.util.ManualClock")
+      conf.set("spark.streaming.clock", "org.apache.spark.streaming.util.ManualClock")
     } else {
       logInfo("Using real clock")
-      System.clearProperty("spark.streaming.clock")
-=======
-      conf.set("spark.streaming.clock", "org.apache.spark.streaming.util.ManualClock")
->>>>>>> a2e7e049
+      conf.set("spark.streaming.clock", "org.apache.spark.streaming.util.SystemClock")
     }
   }
 
@@ -183,9 +171,8 @@
       operation: DStream[U] => DStream[V],
       numPartitions: Int = numInputPartitions
     ): StreamingContext = {
-    val sc = new SparkContext(conf)
     // Create StreamingContext
-    val ssc = new StreamingContext(sc, batchDuration)
+    val ssc = new StreamingContext(conf, batchDuration)
     if (checkpointDir != null) {
       ssc.checkpoint(checkpointDir)
     }
@@ -209,9 +196,8 @@
       input2: Seq[Seq[V]],
       operation: (DStream[U], DStream[V]) => DStream[W]
     ): StreamingContext = {
-    val sc = new SparkContext(conf)
     // Create StreamingContext
-    val ssc = new StreamingContext(sc, batchDuration)
+    val ssc = new StreamingContext(conf, batchDuration)
     if (checkpointDir != null) {
       ssc.checkpoint(checkpointDir)
     }
